﻿using System;
using System.Diagnostics;
using CacheManager.Core;

namespace CacheManager.Config.Tests
{
    internal class Program
    {
        public Program()
        {
        }

        public void Main(string[] args)
        {
            var swatch = Stopwatch.StartNew();
            int iterations = int.MaxValue;
            swatch.Restart();
            var cacheConfiguration = ConfigurationBuilder.BuildConfiguration(cfg =>
            {
                cfg.WithUpdateMode(CacheUpdateMode.Up);
                cfg.WithMaxRetries(10);

#if DNXCORE50
                cfg.WithDictionaryHandle()
                    .EnablePerformanceCounters();

                Console.WriteLine("Using Dictionary cache handle");
#else
                cfg.WithSystemRuntimeCacheHandle()
                    .DisableStatistics();
<<<<<<< HEAD
=======

                Console.WriteLine("Using System Runtime cache handle");
>>>>>>> c00b7b36

                Console.WriteLine("Using System Runtime cache handle");
#endif
                cfg.WithRedisCacheHandle("redis", true)
                    .DisableStatistics();

<<<<<<< HEAD
                Console.WriteLine("Using Redis cache handle");

                cfg.WithJsonSerializer();

                //cfg.WithRedisBackPlate("redis");

=======
>>>>>>> c00b7b36
                cfg.WithRedisConfiguration("redis", config =>
                {
                    config
                        .WithAllowAdmin()
                        .WithDatabase(0)
                        .WithConnectionTimeout(1000)
<<<<<<< HEAD
                        .WithEndpoint("127.0.0.1", 6379);
                });
=======
                        // .WithEndpoint("127.0.0.1", 6380)
                        .WithEndpoint("127.0.0.1", 6379);
                });

                Console.WriteLine("Using Redis cache handle");
#endif
>>>>>>> c00b7b36
            });

            for (int i = 0; i < iterations; i++)
            {
                ////Tests.RandomRWTest(CacheFactory.FromConfiguration<Item>(cacheConfiguration));

                try
                {
                    Tests.SimpleAddGetTest(
                        CacheFactory.FromConfiguration<object>(cacheConfiguration));

                    Tests.CacheThreadTest(
                        CacheFactory.FromConfiguration<string>(cacheConfiguration),
                        i + 10);
                }
                catch (Exception e)
                {
                    Console.WriteLine("Error: " + e.Message);
                    break;
                }

                // Console.WriteLine(string.Format("Iterations ended after {0}ms.", swatch.ElapsedMilliseconds));
                Console.WriteLine("---------------------------------------------------------");
                swatch.Restart();
            }

            Console.ForegroundColor = ConsoleColor.DarkGreen;
            Console.WriteLine("We are done...");
            Console.ReadLine();
        }
    }
}<|MERGE_RESOLUTION|>--- conflicted
+++ resolved
@@ -28,43 +28,27 @@
 #else
                 cfg.WithSystemRuntimeCacheHandle()
                     .DisableStatistics();
-<<<<<<< HEAD
-=======
-
-                Console.WriteLine("Using System Runtime cache handle");
->>>>>>> c00b7b36
 
                 Console.WriteLine("Using System Runtime cache handle");
 #endif
                 cfg.WithRedisCacheHandle("redis", true)
                     .DisableStatistics();
 
-<<<<<<< HEAD
                 Console.WriteLine("Using Redis cache handle");
 
                 cfg.WithJsonSerializer();
 
                 //cfg.WithRedisBackPlate("redis");
 
-=======
->>>>>>> c00b7b36
                 cfg.WithRedisConfiguration("redis", config =>
                 {
                     config
                         .WithAllowAdmin()
                         .WithDatabase(0)
                         .WithConnectionTimeout(1000)
-<<<<<<< HEAD
-                        .WithEndpoint("127.0.0.1", 6379);
-                });
-=======
                         // .WithEndpoint("127.0.0.1", 6380)
                         .WithEndpoint("127.0.0.1", 6379);
                 });
-
-                Console.WriteLine("Using Redis cache handle");
-#endif
->>>>>>> c00b7b36
             });
 
             for (int i = 0; i < iterations; i++)
