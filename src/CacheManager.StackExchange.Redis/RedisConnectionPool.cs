--- conflicted
+++ resolved
@@ -62,8 +62,6 @@
                             throw new InvalidOperationException("Connection failed.\n" + builder.ToString());
                         }
 
-<<<<<<< HEAD
-=======
                         var endpoints = connection.GetEndPoints();
                         if (!endpoints.Select(p => connection.GetServer(p))
                             .Any(p => !p.IsSlave || p.AllowSlaveWrites))
@@ -71,7 +69,6 @@
                             throw new InvalidOperationException("No writeable endpoint found.");
                         }
 
->>>>>>> c00b7b36
                         connection.PreserveAsyncOrder = false;
                         connections.Add(connectionString, connection);
                     }
@@ -110,7 +107,7 @@
                 Ssl = configuration.IsSsl,
                 SslHost = configuration.SslHost,
                 ConnectRetry = 10,
-                AbortOnConnectFail = false,
+                AbortOnConnectFail = false
             };
 
             foreach (var endpoint in configuration.Endpoints)
